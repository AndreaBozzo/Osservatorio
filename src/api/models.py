--- conflicted
+++ resolved
@@ -11,11 +11,28 @@
 
 from pydantic import BaseModel, ConfigDict, Field, validator
 
-<<<<<<< HEAD
+
 # Core enums for MVP API
-=======
-from src.services.models import DataflowCategory, RefreshFrequency
->>>>>>> 204e19ad
+class DataflowCategory(str, Enum):
+    """Dataflow categories for ISTAT data organization"""
+
+    POPOLAZIONE = "popolazione"
+    ECONOMIA = "economia"
+    LAVORO = "lavoro"
+    TERRITORIO = "territorio"
+    ISTRUZIONE = "istruzione"
+    SALUTE = "salute"
+    ALTRO = "altro"
+
+
+class RefreshFrequency(str, Enum):
+    """Data refresh frequency options"""
+
+    DAILY = "daily"
+    WEEKLY = "weekly"
+    MONTHLY = "monthly"
+    QUARTERLY = "quarterly"
+    YEARLY = "yearly"
 
 
 class APIScope(str, Enum):
@@ -319,180 +336,4 @@
         ..., description="Component health status"
     )
 
-<<<<<<< HEAD
-    model_config = ConfigDict(json_encoders={datetime: lambda v: v.isoformat()})
-=======
-    model_config = ConfigDict(json_encoders={datetime: lambda v: v.isoformat()})
-
-
-# Dataflow Analysis Models
-class DataflowAnalysisRequest(BaseModel):
-    """Request model for dataflow analysis"""
-
-    xml_content: Optional[str] = Field(None, description="XML content to analyze")
-    xml_file_path: Optional[str] = Field(None, description="Path to XML file")
-    categories: Optional[list[DataflowCategory]] = Field(
-        None, description="Filter by categories"
-    )
-    min_relevance_score: int = Field(0, description="Minimum relevance score")
-    max_results: int = Field(100, description="Maximum number of results")
-    include_tests: bool = Field(
-        True, description="Whether to include data access tests"
-    )
-
-    @validator("max_results")
-    def validate_max_results(cls, v):
-        return min(max(1, v), 1000)
-
-
-class DataflowInfo(BaseModel):
-    """Dataflow information model"""
-
-    id: str = Field(..., description="ISTAT dataflow identifier")
-    name_it: Optional[str] = Field(None, description="Italian name")
-    name_en: Optional[str] = Field(None, description="English name")
-    display_name: str = Field(..., description="Display name")
-    description: Optional[str] = Field("", description="Dataflow description")
-    category: DataflowCategory = Field(..., description="Assigned category")
-    relevance_score: int = Field(0, description="Calculated relevance score")
-    created_at: Optional[datetime] = Field(None, description="Analysis timestamp")
-
-
-class DataflowTestInfo(BaseModel):
-    """Dataflow test results model"""
-
-    dataflow_id: str = Field(..., description="Tested dataflow ID")
-    data_access_success: bool = Field(False, description="Whether data is accessible")
-    status_code: Optional[int] = Field(None, description="HTTP status code")
-    size_bytes: int = Field(0, description="Data size in bytes")
-    size_mb: float = Field(0.0, description="Data size in megabytes")
-    observations_count: int = Field(0, description="Number of observations found")
-    sample_file: Optional[str] = Field(None, description="Path to saved sample file")
-    parse_error: bool = Field(False, description="Whether XML parsing failed")
-    error_message: Optional[str] = Field(None, description="Error details if any")
-    tested_at: datetime = Field(
-        default_factory=datetime.now, description="Test timestamp"
-    )
-    is_successful: bool = Field(
-        False, description="Whether the test was successful overall"
-    )
-
-
-class ExportReadyDataflow(BaseModel):
-    """Export-ready dataflow model"""
-
-    dataflow: DataflowInfo = Field(..., description="Dataflow information")
-    test: DataflowTestInfo = Field(..., description="Test results")
-    suggested_refresh: RefreshFrequency = Field(RefreshFrequency.QUARTERLY)
-    priority: float = Field(0.0, description="Calculated priority score")
-
-
-class DataflowAnalysisResponse(APIResponse):
-    """Response model for dataflow analysis"""
-
-    total_analyzed: int = Field(..., description="Total dataflows analyzed")
-    categorized_dataflows: dict[str, list[DataflowInfo]] = Field(
-        default_factory=dict, description="Dataflows grouped by category"
-    )
-    test_results: list[ExportReadyDataflow] = Field(
-        default_factory=list, description="Test results for analyzed dataflows"
-    )
-    export_ready_count: int = Field(0, description="Number of export-ready dataflows")
-    analysis_timestamp: datetime = Field(
-        default_factory=datetime.now, description="When analysis was performed"
-    )
-    performance_metrics: dict[str, Any] = Field(
-        default_factory=dict, description="Performance metrics from analysis"
-    )
-
-
-# Categorization Rules Models
-class CategorizationRuleCreate(BaseModel):
-    """Request model for creating categorization rules"""
-
-    rule_id: str = Field(..., description="Unique rule identifier", min_length=1)
-    category: DataflowCategory = Field(..., description="Target category")
-    keywords: list[str] = Field(
-        ..., description="List of keywords for matching", min_items=1
-    )
-    priority: int = Field(5, description="Rule priority (higher = more important)")
-    description: Optional[str] = Field(None, description="Rule description")
-
-    @validator("keywords")
-    def validate_keywords(cls, v):
-        """Ensure keywords are non-empty and stripped."""
-        return [keyword.strip() for keyword in v if keyword.strip()]
-
-
-class CategorizationRuleUpdate(BaseModel):
-    """Request model for updating categorization rules"""
-
-    keywords: Optional[list[str]] = Field(None, description="Updated keywords list")
-    priority: Optional[int] = Field(None, description="Updated priority")
-    is_active: Optional[bool] = Field(None, description="Whether rule is active")
-    description: Optional[str] = Field(None, description="Updated description")
-
-    @validator("keywords")
-    def validate_keywords(cls, v):
-        if v is not None:
-            return [keyword.strip() for keyword in v if keyword.strip()]
-        return v
-
-
-class CategorizationRuleResponse(BaseModel):
-    """Response model for categorization rules"""
-
-    id: Optional[int] = Field(None, description="Database ID")
-    rule_id: str = Field(..., description="Rule identifier")
-    category: DataflowCategory = Field(..., description="Target category")
-    keywords: list[str] = Field(..., description="Keywords for matching")
-    priority: int = Field(..., description="Rule priority")
-    is_active: bool = Field(True, description="Whether rule is active")
-    description: Optional[str] = Field(None, description="Rule description")
-    created_at: Optional[datetime] = Field(None, description="Creation timestamp")
-    updated_at: Optional[datetime] = Field(None, description="Last update timestamp")
-
-
-class CategorizationRulesListResponse(APIResponse):
-    """Response model for categorization rules list"""
-
-    rules: list[CategorizationRuleResponse] = Field(
-        ..., description="List of categorization rules"
-    )
-    total_count: int = Field(..., description="Total number of rules")
-    active_count: int = Field(..., description="Number of active rules")
-
-
-# Bulk Operations Models
-class BulkAnalysisRequest(BaseModel):
-    """Request model for bulk dataflow analysis"""
-
-    dataflow_ids: list[str] = Field(
-        ..., description="List of dataflow IDs to analyze", min_items=1
-    )
-    include_tests: bool = Field(True, description="Whether to run data access tests")
-    save_samples: bool = Field(False, description="Whether to save sample data files")
-    max_concurrent: int = Field(5, description="Maximum concurrent requests")
-
-    @validator("max_concurrent")
-    def validate_concurrent_limit(cls, v):
-        return min(max(1, v), 10)
-
-    @validator("dataflow_ids")
-    def validate_dataflow_ids(cls, v):
-        if len(v) > 50:  # Reasonable limit for bulk operations
-            raise ValueError("Maximum 50 dataflow IDs allowed per bulk request")
-        return v
-
-
-class BulkAnalysisResponse(APIResponse):
-    """Response model for bulk dataflow analysis"""
-
-    requested_count: int = Field(..., description="Number of dataflows requested")
-    successful_count: int = Field(..., description="Number of successful analyses")
-    failed_count: int = Field(..., description="Number of failed analyses")
-    results: list[ExportReadyDataflow] = Field(..., description="Analysis results")
-    errors: list[str] = Field(
-        default_factory=list, description="Error messages for failed analyses"
-    )
->>>>>>> 204e19ad
+    model_config = ConfigDict(json_encoders={datetime: lambda v: v.isoformat()})